--- conflicted
+++ resolved
@@ -9,17 +9,13 @@
 - Nikhil Dhruv (@NikhilDhruv)
 - Dhruv Duseja (@DhruvDuseja)
 - @githubalexliu
-<<<<<<< HEAD
 - Hernan Grecco (@hgrecco)
+- @Ouriel Ndalamba (@Ouriel-N)
 - Ugo Nwosu (@ugognw)
-=======
-- @Ouriel Ndalamba (@Ouriel-N)
->>>>>>> fe23635a
 - Yitong Pan (@YitongPan1)
 - Jaebeom Park (@Jaebeom-P)
 - Kirill Pushkarev (@kirill-push)
 - Andrew Rosen (@arosen93)
 - Sui Xiong Tay (@SuixiongTay)
 
-
 (If you think that your name belongs here, please let the maintainer know)