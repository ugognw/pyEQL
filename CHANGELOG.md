# pyEQL Changelog

All notable changes to this project will be documented in this file.

The format is based on [Keep a Changelog](https://keepachangelog.com/en/1.0.0/),
and this project adheres to [Semantic Versioning](https://semver.org/spec/v2.0.0.html).

## Unreleased

### Fixed

<<<<<<< HEAD
- `Solution` engine, solvent, database were not inherited by the sum of `Solution` objects (#258, ugognw)
- Bugs where incorrect $\alpha_1$ and $\alpha_2$ parameters were used to calculate activity
  coefficients and solute molar volumes for salts with divalent (or greater) ions (#258, ugognw)
- calculation of salt concentrations in `Solution.get_salt_dict` for salts containing polyvalent cations (#258, ugognw)
- `Solution.get_salt_dict` now respects the `cutoff` parameter (#258, ugognw)
  - Note that `cutoff` is interpreted in units of moles per kilogram of solution (#258, ugognw)
- `Solution.get_salt_dict` always returns a salt dictionary sorted in order of decreasing salt concentration (#258, ugognw)
=======
- `standardize_formula`: properly interpret ambiguous dash / hyphen characters as "minus" (#264, @rkingsbury)
>>>>>>> 7aaf7344
- `Solution.get_diffusion_coefficient`: prevent diffusion coefficient adjustment when temperature
  is within 1 degree of the the reference value (#215, @YitongPan1)
- Docs: Sphinx warnings are cleared (#255, ugognw)
- Docs: Minor fixes for private / cached methods (#197, @githubalexliu)
- Docs: Edit documentation of `debye_parameter_B` (#196, @YitongPan1)

### Added

- Docs/CI: sphinx linkcheck job and tox environment/command (`tox -e links`) (#255, @ugognw)
- Docs: add carbonate system tutorial (#204, @NikhilDhruv)

### Changed

- **BREAKING** - the return value of `Solution.get_salt_dict` now includes `Salt` objects instead of keys corresponding
  to `cation` and `anion`. See the example in the docstring for how to adapt existing code to accommodate this
  change. (#258, @ugognw)
- **BREAKING** - `Solution.get_salt_dict` no longer returns an entry for water (#258)
- **BREAKING** - `Solution.get_salt` will not return water and may return `None` if no salt is present.
  Previously, `Solution.get_salt` would have returned a `Salt` representing water. (#258)
- Docs: `tox -e docs` command configured to fail on warning (#255, ugognw)
- Docs: ReadTheDocs built with Python 3.11 (#255, ugognw)
- Use `importlib` to locate test files (#241, @SuixiongTay)
<<<<<<< HEAD
- Support `numpy>2.0`
- Bump `pint` to `0.24.4` for `numpy` `v2.0` compatibility and to mitigate CI issues (#239, @SuixiongTay, @rkingsbury)
- CI: add `python` `v3.13` to post-merge unit tests
=======
- bump `pymatgen` to `v2025.1.9`
- bump `maggma` to `v0.71.4`
>>>>>>> 7aaf7344

### Removed

- Python 3.9 version classifier in pyproject.toml (#247, @ugognw)
- `Solution.list_salts` (use `Solution.get_salt_dict()` instead) (#258)

## [1.2.0] - 2024-09-24

### Fixed

- Database: removed several erroneous species (such as `CO32-` which was really `CO3[-2]`),
  corrected other parsing errors, and updated formula syntax for consistency with recent
  `standardize_formula` changes (e.g., `H4NCl -> NH4Cl`) (#190, @rkingsbury)

### Changed

- Bump `pymatgen` to `v2024.9.10` for additional upstream formula fixes. (#188, @abhardwaj73)

### Removed

- **BREAKING** - dropped python 3.9 support, in accordance with numpy deprecation policy.
  (#188, @abhardwaj73)

## [1.1.6] - 2024-09-01

### Fixed

- `Solution.get_total_amount`: Bugfix that caused an error when called on certain elements
  without specifying an oxidation state. For example, `get_total_amount('N')` could raise
  an exception in a solution containing `Na` (but no `N`) due to a flaw in a logical
  test.
- `Solution._adjust_charge_balance`: Removed a misleading and redundant log message (#162, @SuixiongTay)

### Added

- `gibbs_mix`: A new keyword argument `activity_correction` was added to `gibbs_mix`. It defaults
  to `True` (no change from prior behavior), but can be set to `False` in order to calculate the
  ideal mixing energy, which is equivalent to only considering entropic effects. (#178, @Jaebeom-P)
- `standardize_formula`: Improve formatting of ammonium sulfate salts. Aqueous ammonium sulfate previously
  standardized to `H8S(NO2)2(aq)`, now it will display as `(NH4)2SO4(aq)`.

### Changed

- **BREAKING** `entropy_mix` now returns the ideal mixing _entropy_ in units of J/K rather than the mixing
  _energy_ in J. This was done to improve clarity with respect to the function name. An `activity_correction`
  kwarg was added to `gibbs_mix` so that you can still calculate the ideal mixing energy by setting it to `False`.
  (#178, @Jaebeom-P)
- Revise documentation of `gibbs_mix`, `entropy_mix`, and `donnan_eql`. (#178, @Jaebeom-P)
- CI: Improve comprehensiveness of CI dependency testing. (#163, #164, @abhardwaj73)

## [1.1.5] - 2024-07-28

### Fixed

- `Solution`: Hotfix to remove a stray `assert` statement in `_adjust_charge_balance`
  that would sometimes cause errors in`pH` charge balancing.

## [1.1.4] - 2024-07-28

### Fixed

- `Solution`: Fix a bug in`pH` charge balancing that erroneously prevented charge
  balancing from occurring in certain cases, and raised an error.

## [1.1.3] - 2024-07-28

### Fixed

- `Solution`: Fix a bug in which setting `balance_charge` to `pH` could result in
  negative concentration errors when charge balancing or after `equilibrate` was
  called. `Solution` now correctly enforces the ion product of water (Kw=1e-14)
  whenever adjusting the amounts of H+ or OH- for charge balancing.

### Added

- `Solution._adjust_charge_balance`: Added a privat helper method to consolidate charge
  balancing code used in `__init__` and `equilibrate`.

## [1.1.2] - 2024-07-28

### Fixed

- `Solution`: Fix a bug in which setting `balance_charge` to `auto` when the initial
  composition was electroneutral would cause errors and/or improper charge balancing
  after `equilibrate` was called.

## [1.1.1] - 2024-07-27

### Fixed

- `equilibrate`: Fixed a bug that could cause an `AttributeError` when pH was used for charge
  balancing.
- Database: `size.radius_ionic` was missing units for `Ni[+2]` and `Cr[+3]`. Correct units have been added.

### Added

- `Solution`: New automatic charge balancing method will automatically identify the majority (highest concentration)
  cation or anion as appropriate (depending on the charge balance) for charge balancing. To use this mode, set
  `balance_charge='auto'` when instantiating a `Solution`.

### Changed

- `Solution.add_amount`: This method will now add solutes that are absent from the Solution. Previously, calling, e.g.,
  `add_amount('Na+', '1 mol')` on a `Solution` that did not contain any sodium would result in an error. A warning
  is logged if the method has to add a new solute.
- Units: use the upstream chemistry context from `pint` instead of the custom one from 2013.
- `pre-commit autoupdate`
- Misc. linting and code quality improvements.
- Unit tests: update `tmpdir` to `tmp_path` text fixture.
- CI: Small updates to pre-commit and GitHub actions per scientific python [repo review](https://scientific-python.github.io/repo-review/?repo=kingsburylab%2FpyEQL&branch=main).

## [1.0.3] - 2024-07-20

### Fixed

- `standardize_formula`: Fix incorrect display of additional formulas, including methane which
  was shown as "H4C(aq)", other tri-anions (N3-, P3-), and a variety of haloacetic acids. For
  example, tricholoracetic acid was previously shown as `'C2Cl3O2[-1]'` but will now display
  as `'CCl3COO[-1]'`.

### Added

- `standardize_formula`: `pyEQL` can now parse ion formulas that contain unicode superscript
  or subscript characters, which makes input even more flexible. For example, `"PO₄³⁻"` and `"Co²⁺"`
  will now standardize correctly to `"PO4[-3]"` and `"Co[+2]"`, respectively.

### Changed

- Housekeeping: move all project configuration to `pyproject.toml`

## [1.0.2] - 2024-07-09

### Fixed

- `standardize_formula`: Fix incorrect display of ammonium/ammonia. Previously, their formulas
  were shown as "H4N[+1]" and "H3N(aq)", respectively. They now correctly display as NH4 and NH3.
  Similar fixes were implemented for HPO4[-2] / H2PO4[-1] / H3PO4, formate (HCOO[-1]), oxalate (C2O4[-2]), thicyanate (SCN[-1]), and triiodide (I3[-1]).
  Fixes #136 (@xiaoxiaozhu123)

## [1.0.1] - 2024-06-17

### Added

- Added `NPY201` ruleset to `ruff` configuration to check support for `numpy` 2.0

### Fixed

- `NativeEOS` and `PHREEQCEOS` `equilibrate`: Fixed a charge balancing bug that cause repeated calls to `equlibrate` to
  severely distort the pH and/or the composition. (#141)[https://github.com/KingsburyLab/pyEQL/issues/141]
- `UnicodeDecodeError` when trying to connect to ion database on non-English platforms ([#122](https://github.com/KingsburyLab/pyEQL/issues/122))

### Changed

- Replace `math` with `numpy` functions throughout. This mainly changed calls to `log` and `exp`.
- Docs: Fix missing close parentheses in docstring (@Andrew S. Rosen)

## [1.0.0] - 2024-03-17

### Added

- `Solution.__init__`: new keyword argument `log_level` allows user to control the verbosity of log messages by setting
  the level (e.g., ERROR, WARNING, etc.) that will be shown in stdout.
- Docs: added a note about a workaround for Apple M1/M2 Macs proposed by @xiaoxiaozhu123

### Changed

- `Solution.__init__`: The deprecated format for specifying solutes (e.g., `[["Na+", "0.5 mol/L]]`)
  which previously only generated log warning message, now raises a `DeprecationWarning`. Use dict-style input (e.g.,
  `{"Na+":"0.5 mol/L"}`) instead.
- New logo! Updated the `pyEQL` logo (for the first time in 9 years!) to address an obsolete font in the .svg
  and modernize the design.

### Removed

- **BREAKING** All methods and functions (with the exception of `Solution.list_XXX` methods) previously marked with
  deprecation warnings have been removed.

## [0.15.1] - 2024-03-13

### Fixed

- `Solution.get_total_amount`: Fixed an issue in which `ppm` units would fail.

## [0.15.0] - 2024-03-13

### Added

- `utils.interpret_units`: New method to "sanitize" environmental engineering units like ppm to strings that `pint`
  can understand, e.g. ppm -> mg/L. This method is now used in `get_amount` and `get_total_amount` to ensure consistency
  in how they process units.

### Changed

- CI: `pre-commit autoupdate`

### Fixed

- `Solution`: Fixed an issue in which repeated calls to `equilibrate` when using `NativeEOS` or `PHREEQCEOS` would
  change the mass of the `Solution` slightly. This was attributed to the fact that `pyEQL` and `PHREEQC` use slightly
  different molecular weights for water.
- `Solution`: `get_total_amount` and related methods could fail when the oxidation state of an element was
  unknown (e.g., 'Br') (Issue [#116](https://github.com/KingsburyLab/pyEQL/issues/116))

## [0.14.0] - 2024-03-05

### Added

- `NativeEOS` / `PhreeqcEOS`: Added `try`/`catch` so that `pyEQL` can still be used on platforms that PHREEQC does
  not support, such as Apple Silicon. In such cases, functions like `equilibrate` that depend on PHREEQC will
  raise errors, but everything else can still be used.
- CI: Added Apple M1 runner (GitHub: `macos-14`) to the CI tests.

### Fixed

- CI: Addressed several issues in the testing configuration which had resulted in testing
  fewer operating systems x python version combinations than intended. CI tests now
  correctly and comprehensively test every supported version of python on every os
  (macos, windows, ubuntu).
- `utils.FormulaDict`: implemented `__contains__` so that `get()` works correctly in
  python 3.12+. See https://github.com/python/cpython/issues/105524
- Docs: fixed many small problems in documentation causing equations and examples to
  render incorrectly.
- `Solution.from_file`: Add missing `@classmethod` decorator; update documentation.

## [0.13.0] - 2024-03-05

### Fixed

- `equilibrium.alpha()`: Fixed incorrect calculation of acid-base distribution coefficient for multiprotic acids.

## [0.12.2] - 2024-02-25

### Fixed

- `Solution.get_total_amount`: Fix bug that would cause the method to fail if
  units with names not natively understood by `pint` (e.g., 'ppm') were passed.

## [0.12.1] - 2024-02-25

### Fixed

- `Solute.from_formula`: Fix bug in which an uncaught exception could occur when
  if `pymatgen` failed to guess the oxidation state of a solute. (Issue #103 - thanks to @xiaoxiaozhu123 for reporting).
- `Solution.get_total_amount`: Fix bug that would cause the method to fail if
  mass-based units such as mg/L or ppm were requested.

## [0.12.0] - 2024-02-15

### Added

- `Solution`: new kwarg `default_diffusion_coeff` which allows the user to specify a value to use
  when a species diffusion coefficient is missing from the database. By default, the value for NaCl
  salt (1.61e-9 m2/s) is used. This is important for conductivity and transport number calculations,
  which perform weighted summations of diffusion coefficients over every species in the solution.
  Previously, species with missing diffusion coefficients would be excluded from such calculations,
  possibly resulting in inaccuracies, particularly after calling `equilibrate()`, which often
  generates charged complexes such as NaSO4- or MgCl+.

### Fixed

- `Solution.__add__`: Bugfix in the addition operation `+` that could cause problems with
  child classes (i.e., classes that inherit from `Solution`) to work improperly

### Changed

- Removed deprecated `pkg_resources` import in favor of `importlib.resources`

## [0.11.1] - 2023-12-23

### Added

- Add tests for `gibbs_mix` and `entropy_mix` functions. Format docstrings in Google style.

### Fixed

- `Solution.from_preset`: Fixed a packaging error that made this method fail with a `FileNotFoundError`.

### Removed

- `functions.py` is no longer imported into the root namespace. You'll now need to say `from pyEQL.functions import gibbs_mix`
  instead of `from pyEQL import gibbs_mix`

## [0.11.0] - 2023-11-20

### Changed

- `PhreeqcEOS`: performance improvements for the `phreeqc` engine. The `EOS` instance now retains
  the `phreeqpython` solution object in between calls, only re-initializing it if the composition
  of the `Solution` has changed since the previous call.

### Fixed

- `equilibrate`: Fixed several bugs affecting `NativeEOS` and `PhreeqcEOS` in which calling `equilibrate()`
  would mess up the charge balance. This was especially an issue if `balance_charge` was set to something
  other than `pH`.

### Removed

- `equilibrium.equilibrate_phreeqc()` has been removed to reduce redundant code. All its
  was absorbed into `NativeEOS` and `PhreeqcEOS`

## [0.10.1] - 2023-11-12

### Added

- utility function `create_water_substance` with caching to speed up access to IAPWS instances

### Changed

- `Solution.get_diffusion_coefficient`: the default diffusion coefficient (returned when D for a solute is not found in
  the database) is now adjusted for temperature and ionic strength.
- `Solution.water_substance` - use the IAPWS97 model instead of IAPWS95 whenever possible, for a substantial speedup.

## [0.10.0] - 2023-11-12

### Added

- `Solution`: Revamped docstrings for `conductivity`, `get_transport_number`, `get_molar_conductivity`, and
  `get_diffusion_coefficient`.
- `Solution`: new method `get_diffusion_coefficient` for dedicated retrieval of diffusion coefficients. This method
  implements an improved algorithm for temperature adjustment and a new algorithm for adjusting infinite dilution D values
  for ionic strengthe effects. The algorithm is identical to that implemented in PHREEQC >= 3.4.
- Database: empirical parameters for temperature and ionic strength adjustment of diffusion coefficients for 15 solutes
- Added tests for temperature and ionic strength adjustment and conductivity
- Docs: new tutorial notebooks
- Docs: remove duplicate contributing pages (Closes [#68](https://github.com/KingsburyLab/pyEQL/issues/68))
- `Solution`: new method `to_file()` for more convenient saving Solution object to json or yaml files. (@kirill-push)
- `Solution`: new method `from_file()` for more convenient loading Solution object from json or yaml files. (@kirill-push)
- `Solution`: new classmethod `from_preset()` to `replace pyEQL.functions.autogenerate()` and instantiate a solution from a preset composition. (@kirill-push)

### Changed

- `Solution`: method af adjusting diffusion coefficients for temperature was updated (same as used in PHREEQC >= 3.4)
- `Solution.conductvity`: improved equation (same as used in PHREEQC >= 3.4) which is more accurate at higher concentrations

### Fixed

- Database errors with `Cs[+1]` diffusion coefficient and `KBr` Pitzer parameters
- Restored filter that suppresses duplicate log messages

### Deprecated

- `replace pyEQL.functions.autogenerate()` is now deprecated. Use `from_preset` instead.

### Removed

- The `activity_correction` kwarg in `get_transport_number` has been removed, because this now occurs by default and is
  handled in `get_diffusion_coefficient`.

## [0.9.2] - 2023-11-07

### Fixed

- Restored filter that suppresses duplicate log messages

## [0.9.1] - 2023-11-04

### Added

- `format_solutes_dict()` method added into the utils module to help format solutes dictionaries with a unit. (@DhruvDuseja)

### Changed

- Native property database is now instantiated on `pyEQL.__init__` to speed subsequent access by `Solution`
- Numerous performance optimization increased the speed of many `Solution` property and method calls by 3x-10x

## [0.9.0] - 2023-10-17

### Added

- `Solution.print()` added to take the place of the deprecated `list_xxx` methods.

### Changed

- **Breaking** `pyEQL.unit` deprecation machinery has been removed to quiet the warning
  messages on import. The `pyEQL` unit registry was renamed to `pyEQL.ureg` in v0.6.1.
- Significant documentation updates.
- `Solution.components` is now automatically sorted in descending order of amount, for
  consistency with `anions`, `cations`, and `neutrals`.

### Removed

- `Solution.list_solutes()` has been removed. Use `Solution.components.keys()` instead.

### Fixed

- Bugfix in `as_dict` to make serialization via `dumpfn` possible. Previously, `Quantity`
  were not converted to a serializable form. Now, `Quantity` are converted to `str` in
  `as_dict()`.

### Removed

- python 3.8 is no longer supported

## [0.8.1] - 2023-10-01

### Changed

- `from_dict` modified to avoid call to `super()`, making for more robust behavior if `Solution` is inherited.

### Removed

- `copy()` method was removed for consistency with `python` conventions (it returned a deep rather than a
  shallow copy). Use `copy.deepcopy(Solution)` instead.

### Fixed

- Bugfix in `as_dict` in which the `solutes` attribute was saved with `Quantity` rather than `float`
- Simplified `Solution.get_conductivity` to avoid errors in selected cases.
- Required `pymatgen` version was incorrectly set at `2022.8.10` when it should be `2023.8.10`
- Bug in `get_osmotic_coefficient` that caused a `ZeroDivisionError` with an empty solution.

## [0.8.0] - 2023-09-27

### Added

- New electrolyte engine `PhreeqcEOS` provides `phreeqpython` activities within `pyEQL`
- `Solution`: use total element concentrations when performing salt matching (can be disabled via kwarg)
- `Solution`: add speciation support to the native engine via `phreeqpython`
- `Solution`: add keyword argument to enable automatic charge balancing
- `Salt`: class is now MSONable (i.e., serializable via `as_dict` / `from_dict`)
- `Solution`: new properties `anions`, `cations`, `neutrals` provide easy access to subsets `components`.
- `Solution`: improvements to `get_total_amount`.
- `Solution`: new function `get_components_by_element` that lists all species associated with elements in specific
  oxidation states.
- `Solution`: new properties `elements` and `chemical_system`, new function `get_el_amt_dict` to compute the total
  number of moles of each element present in the Solution.

### Changed

- `pH` attribute is now calculated from the H+ concentration rather than its activity. For the old behavior,
  use `Solution.p('H+')` which defaults to applying the activity correction.
- Update `test_salt_ion_match` to `pytest` format and add additional tests
- Update `test_bulk_properties` to `pytest` format

### Removed

- `Solution.list_salts()` has been removed. See `Solution.get_salt_dict()` for equivalent functionality
- `salt_ion_match.generate_salt_list` and `identify_salt` have been removed. See `Solution.get_salt_dict()` and `Solution.get_salt()` for equivalent functionality.

### Fixed

- Bug in `get_transport_number` caused by migration to standardized solute formulas
- Scaling of salt concentrations in `get_salt_dict` was incorrect in some edge cases
- Disable hydrate notation in `standardize_formula`, which caused hydroxides such as 'Ca(OH)3' to be written 'CaO2H.H2O'
- Inconsistent formatting of oxidation states in `get_total_amount` and `Solute`
- Inconsistent return type from `get_property` when `molar_volume` and `diffusion_coefficient` were missing
- Two issues with the formatting of the `H2O(aq)` entry in the database, `pyeql_db.json`

## [0.7.0] - 2023-08-22

### Changed

- `Solution` now more robustly converts any user-supplied formulas into unique values using `pymatgen.core.ion.Ion.reduced_formula`. This means that the `.components` or `solvent` attributes may now differ slightly from whatever is entered during `__init__`. For example, `Solution(solvent='H2O').solvent` gives `H2O(aq)`. This behavior resolved a small bug that could occur when mixing solutions. User supplied formulas passed to `get_amount` or `Solution.components[xxx]` can still be any valid formula. E.g., `Solution.components["Na+"]`, `Solution.components["Na+1"]`, and `Solution.components["Na[+]"]` will all return the same thing.

## [0.6.1] - 2023-08-22

### Added

- `Solution`: enable passing an `EOS` instance to the `engine` kwarg.
- `Solution`: new properties `total_dissolved_solids` and alias `TDS`
- `Solution`: support new units in `get_amount` - ppm, ppb, eq/L, etc.
- `Solution`: implemented arithmetic operations `+` (for mixing two solutions), `*` and `\` for scaling their amounts

### Changed

- `pyEQL.unit` was renamed to `pyEQL.ureg` (short for `UnitRegistry`) for consistency with the `pint` documentation and tutorials.

## [v0.6.0] - 2023-08-15

### Added

- `Solution`: add tests to confirm that solution density changes with temperature and pressure
- `Solution`: add tests for `charge_balance`, `alkalinity`, `hardness`, `osmotic_pressure`, `p()`, and `conductivity`
- `Solution`: `pE` attribute and kwarg
- `Solution`: add support for passing solutes as a `dict`
- Implement extensible system for connecting `Solution` to various activity and speciation
  models. Models can be integrated into pyEQL by implementing an `EOS` class. The desired
  activity model is selected on init. Currently available models are `native` (for pyEQL's
  implementation of Pitzer, which decays gracefully into Debye-Huckel and other models if
  parameters are not available) or `ideal` for a dummy engine that returns unit activity
  coefficients. Support for additional external engines such as [`phreeqpython`](https://github.com/Vitens/phreeqpython) is planned.
- Add `pymatgen`, `monty`, and `maggma` as dependencies
- Add `pre-commit` configuration
- Add pull request template, new GitHub actions, and `tox -e autodocs` environment to serve and update docs in real time
- Add pre-commit configuration and lint with `ruff` using rulesets mostly borrowed from `pymatgen`
- Add more comprehensive platform testing via `tox`

### Changed

- Complete overhaul of the property database. The database is now distributed in a .json file containing serialize `Solute` objects. `Solution` can now be connected to this database (by default) or to any other `maggma` `Store` containing properly formatted data. `database.py`, `parameter.py`, and all the `.tsv` data files have been removed and replaced with `pyeql_db.json`.
- Docs: update, change theme, convert to .md format, and adopt Keep a Changelog format
- Replace `water_properties.py` with [iapws](https://github.com/jjgomera/iapws) package
- Replace `elements.py`` with `pymatgen.core.periodic_table`
- `Solution.charge_balance` now returns in equivalents instead of Coulombs
- Migrate all tests to `pytest`
- Update packaging format to use [pyscaffold](https://pyscaffold.org/en/stable/index.html)

### Deprecated

- `Solution`: new properties `pressure`, `temperature`, `volume`, `pH`, `mass`, `density`, `viscosity_dynamic`, `viscosity_kinematic`, `ionic_strength`, `conductivity`, `debye_length`, `bjerrum_length`, `alkalinity`, `hardness`, `dielectric_constant`, `osmotic_pressure`, `solvent_mass`, `charge_balance` have replaced the corresponding get_XXX and set_XXX (for temperature and pressure) methods, which will be removed in a future release. `get_viscosity_relative` will be removed entirely.
- `Solute`: methods `get_formal_charge()`, `get_name()`, and `get_molecular_weight()` have been
  replaced by direct access to the attributes `charge`, `formula`, and `mw`, respectively.

### Removed

- disable 'verbose' kwarg in `get_activity` and `get_activity_coefficient`

### Fixed

- Fixed various documentation rendering issues
- bug in `alkalinity`

## [0.5.2] - 2020-04-21

- Fix breaking bug introduced by upstream pint change to avogadro_number
- Format project with black
- Misc. linting and docstring changes

## [0.5.0] 2018-09-19

- Implement the effective Pitzer model for improved activity calculations in multicomponent solutions
- Add support for calculation of activity and osmotic coefficients on different scales
- Add support for calculating % by weight to get_amount()
- Added methods for calculating the osmolarity or osmolality of a Solution
- Add the ability to filter list_concentrations() to show only cations or anions
- Add two medical solutions - normal saline and Ringer's lacate -to the autogenerate method
- Add shorthand abbreviations for 'seawater' and 'wastewater' in the autogenerate method
- Enhance automatic test suite to compare results with experimental data based on relative error
- Add test suites for the effective Pitzer model and a multicomponent salt solution
- DEPRECATED get_mole_fraction. Use get_amount() instead
- Fix bug causing get_activity_coefficient to fail if the solute concentration was zero

## [0.4.0] 2016-07-14

- Add ability to calculate dielectric constant based on solution composition for salts
- Add database entries for the viscosity 'B' parameter for 63 more inorganic ions
- Add domestic wastewater and human urine to the autogenerate()method
- Improve entry point for running automated tests (#16, thanks Hernan Grecco)
- Significantly expand documentation of activity correction methods
- Make output of get_osmotic_coefficient more verbose when Pitzer parameters are not found
- Fix bug causing activity corrections for non 1:1 salts to be calculated incorrectly (#15)
- Fix bug causing 'bad operand type' error when calculating osmotic pressure on some systems
- Fix bug causing ValueError exceptions when a solute has zero concentration
- Numerous fixes and corrections in the documentation

## [0.3.1] 2016-02-24

- Fix packaging problems preventing installation from PyPi
- Fix character encoding issue in Erying_viscosity database file

## [0.3.0] 2016-01-15

- Add method to calculate the total concentration of an element in a solution
- Add method to automatically generate certain solutions (like seawater)
- Add method to calculate the hardness of a solution
- Add method to calculate the alkalinity of a solution
- Add method to calculate the charge balance of a solution
- Add method to calculate the Bjerrum length
- Add database entries for hydrated and ionic radii of 23 commonions
- Add database entries for the 'B' parameter in the Jones-Dole viscosity equation for 20 common ions
- Add test suites for solute property methods, hardness, osmotic coefficient, and Debye length
- Improve logging system to work better when using pyEQL interactively
- Improved README with graphics and rich formatting
- Fix bug related to activity and osmotic coefficients for multivalent salts
- Fix bug related to retrieval of water properties
- Documentation enhancements and fixes

## [0.2.2] 2015-08-28

- Fix bug in get_amount() causing no output when mass-based units were specified.

## [0.2.1] 2015-05-06

- Add 93 entries to diffusion coefficient database
- Add 93 entries to Pitzer partial molar volume parameters database
- Add 130 entries to Pitzer activity parameters database
- Change extension for database files from .csv to .tsv
- Corrections and additions to the contributing documentation
- Uploaded to the Python Package Index for easier installation
- Add this changelog

## [0.2.0] 2015-03-26

- First public release<|MERGE_RESOLUTION|>--- conflicted
+++ resolved
@@ -9,7 +9,6 @@
 
 ### Fixed
 
-<<<<<<< HEAD
 - `Solution` engine, solvent, database were not inherited by the sum of `Solution` objects (#258, ugognw)
 - Bugs where incorrect $\alpha_1$ and $\alpha_2$ parameters were used to calculate activity
   coefficients and solute molar volumes for salts with divalent (or greater) ions (#258, ugognw)
@@ -17,9 +16,7 @@
 - `Solution.get_salt_dict` now respects the `cutoff` parameter (#258, ugognw)
   - Note that `cutoff` is interpreted in units of moles per kilogram of solution (#258, ugognw)
 - `Solution.get_salt_dict` always returns a salt dictionary sorted in order of decreasing salt concentration (#258, ugognw)
-=======
 - `standardize_formula`: properly interpret ambiguous dash / hyphen characters as "minus" (#264, @rkingsbury)
->>>>>>> 7aaf7344
 - `Solution.get_diffusion_coefficient`: prevent diffusion coefficient adjustment when temperature
   is within 1 degree of the the reference value (#215, @YitongPan1)
 - Docs: Sphinx warnings are cleared (#255, ugognw)
@@ -42,14 +39,11 @@
 - Docs: `tox -e docs` command configured to fail on warning (#255, ugognw)
 - Docs: ReadTheDocs built with Python 3.11 (#255, ugognw)
 - Use `importlib` to locate test files (#241, @SuixiongTay)
-<<<<<<< HEAD
 - Support `numpy>2.0`
 - Bump `pint` to `0.24.4` for `numpy` `v2.0` compatibility and to mitigate CI issues (#239, @SuixiongTay, @rkingsbury)
 - CI: add `python` `v3.13` to post-merge unit tests
-=======
 - bump `pymatgen` to `v2025.1.9`
 - bump `maggma` to `v0.71.4`
->>>>>>> 7aaf7344
 
 ### Removed
 
