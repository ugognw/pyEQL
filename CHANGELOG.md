# pyEQL Changelog

All notable changes to this project will be documented in this file.

The format is based on [Keep a Changelog](https://keepachangelog.com/en/1.0.0/),
and this project adheres to [Semantic Versioning](https://semver.org/spec/v2.0.0.html).

## Unreleased

### Fixed

<<<<<<< HEAD
- `Solution` engine, solvent, database were not inherited by the sum of `Solution` objects (#258, ugognw)
- Bugs where incorrect $\alpha_1$ and $\alpha_2$ parameters were used to calculate activity
  coefficients and solute molar volumes for salts with divalent (or greater) ions (#258, ugognw)
- calculation of salt concentrations in `Solution.get_salt_dict` for salts containing polyvalent cations (#258, ugognw)
- `Solution.get_salt_dict` now respects the `cutoff` parameter (#258, ugognw)
  - Note that `cutoff` is interpreted in units of moles per kilogram of solution (#258, ugognw)
- `Solution.get_salt_dict` always returns a salt dictionary sorted in order of decreasing salt concentration (#258, ugognw)
=======
- `Solution.__init__`: Raise `ValueError` if a user sets inconsistent `H[+1]` in `solutes` and
  `pH` keyword arguments (#270, @gnuhpdiem, @rkingsbury). Previously, if the user set `H[+1]` in `solutes`, it's value would silently override the `pH` kwarg. Now, you will get a `ValueError`
  if the two are inconsistent, unless the `pH` kwarg is kept at the default value. In that case,
  a warning will be logged.
>>>>>>> fe23635a
- `standardize_formula`: properly interpret ambiguous dash / hyphen characters as "minus" (#264, @rkingsbury)
- Ensure `Solution.p()` always returns a regular `float` and returns `np.nan` if the
  concentration is zero or negative (#269, @rkingsbury)
- `Solution.get_diffusion_coefficient`: prevent diffusion coefficient adjustment when temperature
  is within 1 degree of the the reference value (#215, @YitongPan1)
- Tests: literature data used in `test_mixed_electrolyte_activity.py` was updated to reflect
  corrected we recently became aware of. (#271, @Ouriel-N, @rkingsbury)
- Docs: Sphinx warnings are cleared (#255, ugognw)
- Docs: Minor fixes for private / cached methods (#197, @githubalexliu)
- Docs: Edit documentation of `debye_parameter_B` (#196, @YitongPan1)

### Added

- Docs/CI: sphinx linkcheck job and tox environment/command (`tox -e links`) (#255, @ugognw)
- Docs: add carbonate system tutorial (#204, @NikhilDhruv)

### Changed

<<<<<<< HEAD
- **BREAKING** - the return value of `Solution.get_salt_dict` now includes `Salt` objects instead of keys corresponding
  to `cation` and `anion`. See the example in the docstring for how to adapt existing code to accommodate this
  change. (#258, @ugognw)
- **BREAKING** - `Solution.get_salt_dict` no longer returns an entry for water (#258)
- **BREAKING** - `Solution.get_salt` will not return water and may return `None` if no salt is present.
  Previously, `Solution.get_salt` would have returned a `Salt` representing water. (#258)
=======
- Ensure more consistent column formatting in `Solution.print()` (#269, @rkingsbury)
- Switch `math.log10` to `np.log10` in `Solution.p()` (#269, @rkingsbury)
- update pre-commit configuration (#269, @rkingsbury)
- use [`--dist loadscope`](https://pytest-xdist.readthedocs.io/en/latest/distribution.html) in parallelized CI tests. Closes #170. (#269, @rkingsbury)
- update license specification in `pyproject.toml` to conform to [latest packaging standards](https://packaging.python.org/en/latest/guides/writing-pyproject-toml/#license). Closes #233. (#269, @rkingsbury)
- add `py.typed` to report type checking to other libraries. Closes #179. (#269, @rkingsbury)
- Support `numpy>2.0`
- Bump `pint` to `0.24.4` for `numpy` `v2.0` compatibility and to mitigate CI issues (#239, @SuixiongTay, @rkingsbury)
- CI: add `python` `v3.13` to post-merge unit tests
>>>>>>> fe23635a
- Docs: `tox -e docs` command configured to fail on warning (#255, ugognw)
- Docs: ReadTheDocs built with Python 3.11 (#255, ugognw)
- Use `importlib` to locate test files (#241, @SuixiongTay)
- Support `numpy>2.0`
- Bump `pint` to `0.24.4` for `numpy` `v2.0` compatibility and to mitigate CI issues (#239, @SuixiongTay, @rkingsbury)
- CI: add `python` `v3.13` to post-merge unit tests
- bump `pymatgen` to `v2025.1.9`
- bump `maggma` to `v0.71.4`

### Removed

- Python 3.9 version classifier in pyproject.toml (#247, @ugognw)
- `Solution.list_salts` (use `Solution.get_salt_dict()` instead) (#258)

## [1.2.0] - 2024-09-24

### Fixed

- Database: removed several erroneous species (such as `CO32-` which was really `CO3[-2]`),
  corrected other parsing errors, and updated formula syntax for consistency with recent
  `standardize_formula` changes (e.g., `H4NCl -> NH4Cl`) (#190, @rkingsbury)

### Changed

- Bump `pymatgen` to `v2024.9.10` for additional upstream formula fixes. (#188, @abhardwaj73)

### Removed

- **BREAKING** - dropped python 3.9 support, in accordance with numpy deprecation policy.
  (#188, @abhardwaj73)

## [1.1.6] - 2024-09-01

### Fixed

- `Solution.get_total_amount`: Bugfix that caused an error when called on certain elements
  without specifying an oxidation state. For example, `get_total_amount('N')` could raise
  an exception in a solution containing `Na` (but no `N`) due to a flaw in a logical
  test.
- `Solution._adjust_charge_balance`: Removed a misleading and redundant log message (#162, @SuixiongTay)

### Added

- `gibbs_mix`: A new keyword argument `activity_correction` was added to `gibbs_mix`. It defaults
  to `True` (no change from prior behavior), but can be set to `False` in order to calculate the
  ideal mixing energy, which is equivalent to only considering entropic effects. (#178, @Jaebeom-P)
- `standardize_formula`: Improve formatting of ammonium sulfate salts. Aqueous ammonium sulfate previously
  standardized to `H8S(NO2)2(aq)`, now it will display as `(NH4)2SO4(aq)`.

### Changed

- **BREAKING** `entropy_mix` now returns the ideal mixing _entropy_ in units of J/K rather than the mixing
  _energy_ in J. This was done to improve clarity with respect to the function name. An `activity_correction`
  kwarg was added to `gibbs_mix` so that you can still calculate the ideal mixing energy by setting it to `False`.
  (#178, @Jaebeom-P)
- Revise documentation of `gibbs_mix`, `entropy_mix`, and `donnan_eql`. (#178, @Jaebeom-P)
- CI: Improve comprehensiveness of CI dependency testing. (#163, #164, @abhardwaj73)

## [1.1.5] - 2024-07-28

### Fixed

- `Solution`: Hotfix to remove a stray `assert` statement in `_adjust_charge_balance`
  that would sometimes cause errors in`pH` charge balancing.

## [1.1.4] - 2024-07-28

### Fixed

- `Solution`: Fix a bug in`pH` charge balancing that erroneously prevented charge
  balancing from occurring in certain cases, and raised an error.

## [1.1.3] - 2024-07-28

### Fixed

- `Solution`: Fix a bug in which setting `balance_charge` to `pH` could result in
  negative concentration errors when charge balancing or after `equilibrate` was
  called. `Solution` now correctly enforces the ion product of water (Kw=1e-14)
  whenever adjusting the amounts of H+ or OH- for charge balancing.

### Added

- `Solution._adjust_charge_balance`: Added a privat helper method to consolidate charge
  balancing code used in `__init__` and `equilibrate`.

## [1.1.2] - 2024-07-28

### Fixed

- `Solution`: Fix a bug in which setting `balance_charge` to `auto` when the initial
  composition was electroneutral would cause errors and/or improper charge balancing
  after `equilibrate` was called.

## [1.1.1] - 2024-07-27

### Fixed

- `equilibrate`: Fixed a bug that could cause an `AttributeError` when pH was used for charge
  balancing.
- Database: `size.radius_ionic` was missing units for `Ni[+2]` and `Cr[+3]`. Correct units have been added.

### Added

- `Solution`: New automatic charge balancing method will automatically identify the majority (highest concentration)
  cation or anion as appropriate (depending on the charge balance) for charge balancing. To use this mode, set
  `balance_charge='auto'` when instantiating a `Solution`.

### Changed

- `Solution.add_amount`: This method will now add solutes that are absent from the Solution. Previously, calling, e.g.,
  `add_amount('Na+', '1 mol')` on a `Solution` that did not contain any sodium would result in an error. A warning
  is logged if the method has to add a new solute.
- Units: use the upstream chemistry context from `pint` instead of the custom one from 2013.
- `pre-commit autoupdate`
- Misc. linting and code quality improvements.
- Unit tests: update `tmpdir` to `tmp_path` text fixture.
- CI: Small updates to pre-commit and GitHub actions per scientific python [repo review](https://scientific-python.github.io/repo-review/?repo=kingsburylab%2FpyEQL&branch=main).

## [1.0.3] - 2024-07-20

### Fixed

- `standardize_formula`: Fix incorrect display of additional formulas, including methane which
  was shown as "H4C(aq)", other tri-anions (N3-, P3-), and a variety of haloacetic acids. For
  example, tricholoracetic acid was previously shown as `'C2Cl3O2[-1]'` but will now display
  as `'CCl3COO[-1]'`.

### Added

- `standardize_formula`: `pyEQL` can now parse ion formulas that contain unicode superscript
  or subscript characters, which makes input even more flexible. For example, `"PO₄³⁻"` and `"Co²⁺"`
  will now standardize correctly to `"PO4[-3]"` and `"Co[+2]"`, respectively.

### Changed

- Housekeeping: move all project configuration to `pyproject.toml`

## [1.0.2] - 2024-07-09

### Fixed

- `standardize_formula`: Fix incorrect display of ammonium/ammonia. Previously, their formulas
  were shown as "H4N[+1]" and "H3N(aq)", respectively. They now correctly display as NH4 and NH3.
  Similar fixes were implemented for HPO4[-2] / H2PO4[-1] / H3PO4, formate (HCOO[-1]), oxalate (C2O4[-2]), thicyanate (SCN[-1]), and triiodide (I3[-1]).
  Fixes #136 (@xiaoxiaozhu123)

## [1.0.1] - 2024-06-17

### Added

- Added `NPY201` ruleset to `ruff` configuration to check support for `numpy` 2.0

### Fixed

- `NativeEOS` and `PHREEQCEOS` `equilibrate`: Fixed a charge balancing bug that cause repeated calls to `equlibrate` to
  severely distort the pH and/or the composition. (#141)[https://github.com/KingsburyLab/pyEQL/issues/141]
- `UnicodeDecodeError` when trying to connect to ion database on non-English platforms ([#122](https://github.com/KingsburyLab/pyEQL/issues/122))

### Changed

- Replace `math` with `numpy` functions throughout. This mainly changed calls to `log` and `exp`.
- Docs: Fix missing close parentheses in docstring (@Andrew S. Rosen)

## [1.0.0] - 2024-03-17

### Added

- `Solution.__init__`: new keyword argument `log_level` allows user to control the verbosity of log messages by setting
  the level (e.g., ERROR, WARNING, etc.) that will be shown in stdout.
- Docs: added a note about a workaround for Apple M1/M2 Macs proposed by @xiaoxiaozhu123

### Changed

- `Solution.__init__`: The deprecated format for specifying solutes (e.g., `[["Na+", "0.5 mol/L]]`)
  which previously only generated log warning message, now raises a `DeprecationWarning`. Use dict-style input (e.g.,
  `{"Na+":"0.5 mol/L"}`) instead.
- New logo! Updated the `pyEQL` logo (for the first time in 9 years!) to address an obsolete font in the .svg
  and modernize the design.

### Removed

- **BREAKING** All methods and functions (with the exception of `Solution.list_XXX` methods) previously marked with
  deprecation warnings have been removed.

## [0.15.1] - 2024-03-13

### Fixed

- `Solution.get_total_amount`: Fixed an issue in which `ppm` units would fail.

## [0.15.0] - 2024-03-13

### Added

- `utils.interpret_units`: New method to "sanitize" environmental engineering units like ppm to strings that `pint`
  can understand, e.g. ppm -> mg/L. This method is now used in `get_amount` and `get_total_amount` to ensure consistency
  in how they process units.

### Changed

- CI: `pre-commit autoupdate`

### Fixed

- `Solution`: Fixed an issue in which repeated calls to `equilibrate` when using `NativeEOS` or `PHREEQCEOS` would
  change the mass of the `Solution` slightly. This was attributed to the fact that `pyEQL` and `PHREEQC` use slightly
  different molecular weights for water.
- `Solution`: `get_total_amount` and related methods could fail when the oxidation state of an element was
  unknown (e.g., 'Br') (Issue [#116](https://github.com/KingsburyLab/pyEQL/issues/116))

## [0.14.0] - 2024-03-05

### Added

- `NativeEOS` / `PhreeqcEOS`: Added `try`/`catch` so that `pyEQL` can still be used on platforms that PHREEQC does
  not support, such as Apple Silicon. In such cases, functions like `equilibrate` that depend on PHREEQC will
  raise errors, but everything else can still be used.
- CI: Added Apple M1 runner (GitHub: `macos-14`) to the CI tests.

### Fixed

- CI: Addressed several issues in the testing configuration which had resulted in testing
  fewer operating systems x python version combinations than intended. CI tests now
  correctly and comprehensively test every supported version of python on every os
  (macos, windows, ubuntu).
- `utils.FormulaDict`: implemented `__contains__` so that `get()` works correctly in
  python 3.12+. See https://github.com/python/cpython/issues/105524
- Docs: fixed many small problems in documentation causing equations and examples to
  render incorrectly.
- `Solution.from_file`: Add missing `@classmethod` decorator; update documentation.

## [0.13.0] - 2024-03-05

### Fixed

- `equilibrium.alpha()`: Fixed incorrect calculation of acid-base distribution coefficient for multiprotic acids.

## [0.12.2] - 2024-02-25

### Fixed

- `Solution.get_total_amount`: Fix bug that would cause the method to fail if
  units with names not natively understood by `pint` (e.g., 'ppm') were passed.

## [0.12.1] - 2024-02-25

### Fixed

- `Solute.from_formula`: Fix bug in which an uncaught exception could occur when
  if `pymatgen` failed to guess the oxidation state of a solute. (Issue #103 - thanks to @xiaoxiaozhu123 for reporting).
- `Solution.get_total_amount`: Fix bug that would cause the method to fail if
  mass-based units such as mg/L or ppm were requested.

## [0.12.0] - 2024-02-15

### Added

- `Solution`: new kwarg `default_diffusion_coeff` which allows the user to specify a value to use
  when a species diffusion coefficient is missing from the database. By default, the value for NaCl
  salt (1.61e-9 m2/s) is used. This is important for conductivity and transport number calculations,
  which perform weighted summations of diffusion coefficients over every species in the solution.
  Previously, species with missing diffusion coefficients would be excluded from such calculations,
  possibly resulting in inaccuracies, particularly after calling `equilibrate()`, which often
  generates charged complexes such as NaSO4- or MgCl+.

### Fixed

- `Solution.__add__`: Bugfix in the addition operation `+` that could cause problems with
  child classes (i.e., classes that inherit from `Solution`) to work improperly

### Changed

- Removed deprecated `pkg_resources` import in favor of `importlib.resources`

## [0.11.1] - 2023-12-23

### Added

- Add tests for `gibbs_mix` and `entropy_mix` functions. Format docstrings in Google style.

### Fixed

- `Solution.from_preset`: Fixed a packaging error that made this method fail with a `FileNotFoundError`.

### Removed

- `functions.py` is no longer imported into the root namespace. You'll now need to say `from pyEQL.functions import gibbs_mix`
  instead of `from pyEQL import gibbs_mix`

## [0.11.0] - 2023-11-20

### Changed

- `PhreeqcEOS`: performance improvements for the `phreeqc` engine. The `EOS` instance now retains
  the `phreeqpython` solution object in between calls, only re-initializing it if the composition
  of the `Solution` has changed since the previous call.

### Fixed

- `equilibrate`: Fixed several bugs affecting `NativeEOS` and `PhreeqcEOS` in which calling `equilibrate()`
  would mess up the charge balance. This was especially an issue if `balance_charge` was set to something
  other than `pH`.

### Removed

- `equilibrium.equilibrate_phreeqc()` has been removed to reduce redundant code. All its
  was absorbed into `NativeEOS` and `PhreeqcEOS`

## [0.10.1] - 2023-11-12

### Added

- utility function `create_water_substance` with caching to speed up access to IAPWS instances

### Changed

- `Solution.get_diffusion_coefficient`: the default diffusion coefficient (returned when D for a solute is not found in
  the database) is now adjusted for temperature and ionic strength.
- `Solution.water_substance` - use the IAPWS97 model instead of IAPWS95 whenever possible, for a substantial speedup.

## [0.10.0] - 2023-11-12

### Added

- `Solution`: Revamped docstrings for `conductivity`, `get_transport_number`, `get_molar_conductivity`, and
  `get_diffusion_coefficient`.
- `Solution`: new method `get_diffusion_coefficient` for dedicated retrieval of diffusion coefficients. This method
  implements an improved algorithm for temperature adjustment and a new algorithm for adjusting infinite dilution D values
  for ionic strengthe effects. The algorithm is identical to that implemented in PHREEQC >= 3.4.
- Database: empirical parameters for temperature and ionic strength adjustment of diffusion coefficients for 15 solutes
- Added tests for temperature and ionic strength adjustment and conductivity
- Docs: new tutorial notebooks
- Docs: remove duplicate contributing pages (Closes [#68](https://github.com/KingsburyLab/pyEQL/issues/68))
- `Solution`: new method `to_file()` for more convenient saving Solution object to json or yaml files. (@kirill-push)
- `Solution`: new method `from_file()` for more convenient loading Solution object from json or yaml files. (@kirill-push)
- `Solution`: new classmethod `from_preset()` to `replace pyEQL.functions.autogenerate()` and instantiate a solution from a preset composition. (@kirill-push)

### Changed

- `Solution`: method af adjusting diffusion coefficients for temperature was updated (same as used in PHREEQC >= 3.4)
- `Solution.conductvity`: improved equation (same as used in PHREEQC >= 3.4) which is more accurate at higher concentrations

### Fixed

- Database errors with `Cs[+1]` diffusion coefficient and `KBr` Pitzer parameters
- Restored filter that suppresses duplicate log messages

### Deprecated

- `replace pyEQL.functions.autogenerate()` is now deprecated. Use `from_preset` instead.

### Removed

- The `activity_correction` kwarg in `get_transport_number` has been removed, because this now occurs by default and is
  handled in `get_diffusion_coefficient`.

## [0.9.2] - 2023-11-07

### Fixed

- Restored filter that suppresses duplicate log messages

## [0.9.1] - 2023-11-04

### Added

- `format_solutes_dict()` method added into the utils module to help format solutes dictionaries with a unit. (@DhruvDuseja)

### Changed

- Native property database is now instantiated on `pyEQL.__init__` to speed subsequent access by `Solution`
- Numerous performance optimization increased the speed of many `Solution` property and method calls by 3x-10x

## [0.9.0] - 2023-10-17

### Added

- `Solution.print()` added to take the place of the deprecated `list_xxx` methods.

### Changed

- **Breaking** `pyEQL.unit` deprecation machinery has been removed to quiet the warning
  messages on import. The `pyEQL` unit registry was renamed to `pyEQL.ureg` in v0.6.1.
- Significant documentation updates.
- `Solution.components` is now automatically sorted in descending order of amount, for
  consistency with `anions`, `cations`, and `neutrals`.

### Removed

- `Solution.list_solutes()` has been removed. Use `Solution.components.keys()` instead.

### Fixed

- Bugfix in `as_dict` to make serialization via `dumpfn` possible. Previously, `Quantity`
  were not converted to a serializable form. Now, `Quantity` are converted to `str` in
  `as_dict()`.

### Removed

- python 3.8 is no longer supported

## [0.8.1] - 2023-10-01

### Changed

- `from_dict` modified to avoid call to `super()`, making for more robust behavior if `Solution` is inherited.

### Removed

- `copy()` method was removed for consistency with `python` conventions (it returned a deep rather than a
  shallow copy). Use `copy.deepcopy(Solution)` instead.

### Fixed

- Bugfix in `as_dict` in which the `solutes` attribute was saved with `Quantity` rather than `float`
- Simplified `Solution.get_conductivity` to avoid errors in selected cases.
- Required `pymatgen` version was incorrectly set at `2022.8.10` when it should be `2023.8.10`
- Bug in `get_osmotic_coefficient` that caused a `ZeroDivisionError` with an empty solution.

## [0.8.0] - 2023-09-27

### Added

- New electrolyte engine `PhreeqcEOS` provides `phreeqpython` activities within `pyEQL`
- `Solution`: use total element concentrations when performing salt matching (can be disabled via kwarg)
- `Solution`: add speciation support to the native engine via `phreeqpython`
- `Solution`: add keyword argument to enable automatic charge balancing
- `Salt`: class is now MSONable (i.e., serializable via `as_dict` / `from_dict`)
- `Solution`: new properties `anions`, `cations`, `neutrals` provide easy access to subsets `components`.
- `Solution`: improvements to `get_total_amount`.
- `Solution`: new function `get_components_by_element` that lists all species associated with elements in specific
  oxidation states.
- `Solution`: new properties `elements` and `chemical_system`, new function `get_el_amt_dict` to compute the total
  number of moles of each element present in the Solution.

### Changed

- `pH` attribute is now calculated from the H+ concentration rather than its activity. For the old behavior,
  use `Solution.p('H+')` which defaults to applying the activity correction.
- Update `test_salt_ion_match` to `pytest` format and add additional tests
- Update `test_bulk_properties` to `pytest` format

### Removed

- `Solution.list_salts()` has been removed. See `Solution.get_salt_dict()` for equivalent functionality
- `salt_ion_match.generate_salt_list` and `identify_salt` have been removed. See `Solution.get_salt_dict()` and `Solution.get_salt()` for equivalent functionality.

### Fixed

- Bug in `get_transport_number` caused by migration to standardized solute formulas
- Scaling of salt concentrations in `get_salt_dict` was incorrect in some edge cases
- Disable hydrate notation in `standardize_formula`, which caused hydroxides such as 'Ca(OH)3' to be written 'CaO2H.H2O'
- Inconsistent formatting of oxidation states in `get_total_amount` and `Solute`
- Inconsistent return type from `get_property` when `molar_volume` and `diffusion_coefficient` were missing
- Two issues with the formatting of the `H2O(aq)` entry in the database, `pyeql_db.json`

## [0.7.0] - 2023-08-22

### Changed

- `Solution` now more robustly converts any user-supplied formulas into unique values using `pymatgen.core.ion.Ion.reduced_formula`. This means that the `.components` or `solvent` attributes may now differ slightly from whatever is entered during `__init__`. For example, `Solution(solvent='H2O').solvent` gives `H2O(aq)`. This behavior resolved a small bug that could occur when mixing solutions. User supplied formulas passed to `get_amount` or `Solution.components[xxx]` can still be any valid formula. E.g., `Solution.components["Na+"]`, `Solution.components["Na+1"]`, and `Solution.components["Na[+]"]` will all return the same thing.

## [0.6.1] - 2023-08-22

### Added

- `Solution`: enable passing an `EOS` instance to the `engine` kwarg.
- `Solution`: new properties `total_dissolved_solids` and alias `TDS`
- `Solution`: support new units in `get_amount` - ppm, ppb, eq/L, etc.
- `Solution`: implemented arithmetic operations `+` (for mixing two solutions), `*` and `\` for scaling their amounts

### Changed

- `pyEQL.unit` was renamed to `pyEQL.ureg` (short for `UnitRegistry`) for consistency with the `pint` documentation and tutorials.

## [v0.6.0] - 2023-08-15

### Added

- `Solution`: add tests to confirm that solution density changes with temperature and pressure
- `Solution`: add tests for `charge_balance`, `alkalinity`, `hardness`, `osmotic_pressure`, `p()`, and `conductivity`
- `Solution`: `pE` attribute and kwarg
- `Solution`: add support for passing solutes as a `dict`
- Implement extensible system for connecting `Solution` to various activity and speciation
  models. Models can be integrated into pyEQL by implementing an `EOS` class. The desired
  activity model is selected on init. Currently available models are `native` (for pyEQL's
  implementation of Pitzer, which decays gracefully into Debye-Huckel and other models if
  parameters are not available) or `ideal` for a dummy engine that returns unit activity
  coefficients. Support for additional external engines such as [`phreeqpython`](https://github.com/Vitens/phreeqpython) is planned.
- Add `pymatgen`, `monty`, and `maggma` as dependencies
- Add `pre-commit` configuration
- Add pull request template, new GitHub actions, and `tox -e autodocs` environment to serve and update docs in real time
- Add pre-commit configuration and lint with `ruff` using rulesets mostly borrowed from `pymatgen`
- Add more comprehensive platform testing via `tox`

### Changed

- Complete overhaul of the property database. The database is now distributed in a .json file containing serialize `Solute` objects. `Solution` can now be connected to this database (by default) or to any other `maggma` `Store` containing properly formatted data. `database.py`, `parameter.py`, and all the `.tsv` data files have been removed and replaced with `pyeql_db.json`.
- Docs: update, change theme, convert to .md format, and adopt Keep a Changelog format
- Replace `water_properties.py` with [iapws](https://github.com/jjgomera/iapws) package
- Replace `elements.py`` with `pymatgen.core.periodic_table`
- `Solution.charge_balance` now returns in equivalents instead of Coulombs
- Migrate all tests to `pytest`
- Update packaging format to use [pyscaffold](https://pyscaffold.org/en/stable/index.html)

### Deprecated

- `Solution`: new properties `pressure`, `temperature`, `volume`, `pH`, `mass`, `density`, `viscosity_dynamic`, `viscosity_kinematic`, `ionic_strength`, `conductivity`, `debye_length`, `bjerrum_length`, `alkalinity`, `hardness`, `dielectric_constant`, `osmotic_pressure`, `solvent_mass`, `charge_balance` have replaced the corresponding get_XXX and set_XXX (for temperature and pressure) methods, which will be removed in a future release. `get_viscosity_relative` will be removed entirely.
- `Solute`: methods `get_formal_charge()`, `get_name()`, and `get_molecular_weight()` have been
  replaced by direct access to the attributes `charge`, `formula`, and `mw`, respectively.

### Removed

- disable 'verbose' kwarg in `get_activity` and `get_activity_coefficient`

### Fixed

- Fixed various documentation rendering issues
- bug in `alkalinity`

## [0.5.2] - 2020-04-21

- Fix breaking bug introduced by upstream pint change to avogadro_number
- Format project with black
- Misc. linting and docstring changes

## [0.5.0] 2018-09-19

- Implement the effective Pitzer model for improved activity calculations in multicomponent solutions
- Add support for calculation of activity and osmotic coefficients on different scales
- Add support for calculating % by weight to get_amount()
- Added methods for calculating the osmolarity or osmolality of a Solution
- Add the ability to filter list_concentrations() to show only cations or anions
- Add two medical solutions - normal saline and Ringer's lacate -to the autogenerate method
- Add shorthand abbreviations for 'seawater' and 'wastewater' in the autogenerate method
- Enhance automatic test suite to compare results with experimental data based on relative error
- Add test suites for the effective Pitzer model and a multicomponent salt solution
- DEPRECATED get_mole_fraction. Use get_amount() instead
- Fix bug causing get_activity_coefficient to fail if the solute concentration was zero

## [0.4.0] 2016-07-14

- Add ability to calculate dielectric constant based on solution composition for salts
- Add database entries for the viscosity 'B' parameter for 63 more inorganic ions
- Add domestic wastewater and human urine to the autogenerate()method
- Improve entry point for running automated tests (#16, thanks Hernan Grecco)
- Significantly expand documentation of activity correction methods
- Make output of get_osmotic_coefficient more verbose when Pitzer parameters are not found
- Fix bug causing activity corrections for non 1:1 salts to be calculated incorrectly (#15)
- Fix bug causing 'bad operand type' error when calculating osmotic pressure on some systems
- Fix bug causing ValueError exceptions when a solute has zero concentration
- Numerous fixes and corrections in the documentation

## [0.3.1] 2016-02-24

- Fix packaging problems preventing installation from PyPi
- Fix character encoding issue in Erying_viscosity database file

## [0.3.0] 2016-01-15

- Add method to calculate the total concentration of an element in a solution
- Add method to automatically generate certain solutions (like seawater)
- Add method to calculate the hardness of a solution
- Add method to calculate the alkalinity of a solution
- Add method to calculate the charge balance of a solution
- Add method to calculate the Bjerrum length
- Add database entries for hydrated and ionic radii of 23 commonions
- Add database entries for the 'B' parameter in the Jones-Dole viscosity equation for 20 common ions
- Add test suites for solute property methods, hardness, osmotic coefficient, and Debye length
- Improve logging system to work better when using pyEQL interactively
- Improved README with graphics and rich formatting
- Fix bug related to activity and osmotic coefficients for multivalent salts
- Fix bug related to retrieval of water properties
- Documentation enhancements and fixes

## [0.2.2] 2015-08-28

- Fix bug in get_amount() causing no output when mass-based units were specified.

## [0.2.1] 2015-05-06

- Add 93 entries to diffusion coefficient database
- Add 93 entries to Pitzer partial molar volume parameters database
- Add 130 entries to Pitzer activity parameters database
- Change extension for database files from .csv to .tsv
- Corrections and additions to the contributing documentation
- Uploaded to the Python Package Index for easier installation
- Add this changelog

## [0.2.0] 2015-03-26

- First public release<|MERGE_RESOLUTION|>--- conflicted
+++ resolved
@@ -9,7 +9,6 @@
 
 ### Fixed
 
-<<<<<<< HEAD
 - `Solution` engine, solvent, database were not inherited by the sum of `Solution` objects (#258, ugognw)
 - Bugs where incorrect $\alpha_1$ and $\alpha_2$ parameters were used to calculate activity
   coefficients and solute molar volumes for salts with divalent (or greater) ions (#258, ugognw)
@@ -17,12 +16,10 @@
 - `Solution.get_salt_dict` now respects the `cutoff` parameter (#258, ugognw)
   - Note that `cutoff` is interpreted in units of moles per kilogram of solution (#258, ugognw)
 - `Solution.get_salt_dict` always returns a salt dictionary sorted in order of decreasing salt concentration (#258, ugognw)
-=======
 - `Solution.__init__`: Raise `ValueError` if a user sets inconsistent `H[+1]` in `solutes` and
   `pH` keyword arguments (#270, @gnuhpdiem, @rkingsbury). Previously, if the user set `H[+1]` in `solutes`, it's value would silently override the `pH` kwarg. Now, you will get a `ValueError`
   if the two are inconsistent, unless the `pH` kwarg is kept at the default value. In that case,
   a warning will be logged.
->>>>>>> fe23635a
 - `standardize_formula`: properly interpret ambiguous dash / hyphen characters as "minus" (#264, @rkingsbury)
 - Ensure `Solution.p()` always returns a regular `float` and returns `np.nan` if the
   concentration is zero or negative (#269, @rkingsbury)
@@ -41,14 +38,12 @@
 
 ### Changed
 
-<<<<<<< HEAD
 - **BREAKING** - the return value of `Solution.get_salt_dict` now includes `Salt` objects instead of keys corresponding
   to `cation` and `anion`. See the example in the docstring for how to adapt existing code to accommodate this
   change. (#258, @ugognw)
 - **BREAKING** - `Solution.get_salt_dict` no longer returns an entry for water (#258)
 - **BREAKING** - `Solution.get_salt` will not return water and may return `None` if no salt is present.
   Previously, `Solution.get_salt` would have returned a `Salt` representing water. (#258)
-=======
 - Ensure more consistent column formatting in `Solution.print()` (#269, @rkingsbury)
 - Switch `math.log10` to `np.log10` in `Solution.p()` (#269, @rkingsbury)
 - update pre-commit configuration (#269, @rkingsbury)
@@ -58,7 +53,6 @@
 - Support `numpy>2.0`
 - Bump `pint` to `0.24.4` for `numpy` `v2.0` compatibility and to mitigate CI issues (#239, @SuixiongTay, @rkingsbury)
 - CI: add `python` `v3.13` to post-merge unit tests
->>>>>>> fe23635a
 - Docs: `tox -e docs` command configured to fail on warning (#255, ugognw)
 - Docs: ReadTheDocs built with Python 3.11 (#255, ugognw)
 - Use `importlib` to locate test files (#241, @SuixiongTay)
