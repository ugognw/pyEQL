# Contributors

pyEQL was originally written by Prof. Ryan Kingsbury (@rkingsbury) and is primarily
developed and maintained by the Kingsbury Lab at Princeton University.

Other contributors, listed alphabetically, are:

- Arpit Bhardwaj (@abhardwaj73)
- Nikhil Dhruv (@NikhilDhruv)
- Dhruv Duseja (@DhruvDuseja)
- Hernan Grecco (@hgrecco)
<<<<<<< HEAD
- Ugo Nwosu (@ugognw)
=======
- @githubalexliu
- Yitong Pan (@YitongPan1)
>>>>>>> 1b1ab679
- Jaebeom Park (@Jaebeom-P)
- Kirill Pushkarev (@kirill-push)
- Andrew Rosen (@arosen93)
- Sui Xiong Tay (@SuixiongTay)
- @ugognw

(If you think that your name belongs here, please let the maintainer know)<|MERGE_RESOLUTION|>--- conflicted
+++ resolved
@@ -8,17 +8,14 @@
 - Arpit Bhardwaj (@abhardwaj73)
 - Nikhil Dhruv (@NikhilDhruv)
 - Dhruv Duseja (@DhruvDuseja)
+- @githubalexliu
 - Hernan Grecco (@hgrecco)
-<<<<<<< HEAD
 - Ugo Nwosu (@ugognw)
-=======
-- @githubalexliu
 - Yitong Pan (@YitongPan1)
->>>>>>> 1b1ab679
 - Jaebeom Park (@Jaebeom-P)
 - Kirill Pushkarev (@kirill-push)
 - Andrew Rosen (@arosen93)
 - Sui Xiong Tay (@SuixiongTay)
-- @ugognw
+
 
 (If you think that your name belongs here, please let the maintainer know)