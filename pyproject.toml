--- conflicted
+++ resolved
@@ -38,13 +38,8 @@
 
 [project.optional-dependencies]
 testing = [
-<<<<<<< HEAD
     "setuptools>=46",
     "pre-commit>=2",
-=======
-    "setuptools",
-    "pre-commit",
->>>>>>> 2c60f120
     "pytest>=7",
     "pytest-cov",
     "pytest-xdist",
